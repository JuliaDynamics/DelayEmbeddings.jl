--- conflicted
+++ resolved
@@ -201,11 +201,7 @@
 optimal value for `γ` is found at the point where the number of FNN approaches
 zero.
 
-<<<<<<< HEAD
-See also: [`estimate_dimension`](@ref), [`afnn`](@ref), [`f1nn`](@ref), [`ifnn`](@ref).
-=======
 See also: [`optimal_traditional_de`](@ref).
->>>>>>> 52fcb898
 """
 function fnn(s::AbstractVector, τ::Int, γs = 1:5; rtol=10.0, atol=2.0)
     rtol2 = rtol^2
