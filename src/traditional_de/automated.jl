--- conflicted
+++ resolved
@@ -1,7 +1,3 @@
-<<<<<<< HEAD
-"""
-    optimal_traditional_de(s::Vector, delaymethod::String, dimensionmethod::String; kwargs...) → `Y`, `τ`, `d_statistic`
-=======
 export optimal_traditional_de
 
 # TODO: Perhaps what should happen with each quantitity should be documented at the
@@ -52,7 +48,6 @@
 """
 function optimal_traditional_de(s::AbstractVector, method::String = "ifnn", ;
     delay::String = "mi_min", τs = 1:min(100, length(s)), kwargs...)
->>>>>>> 52fcb898
 
 Compute the reconstructed trajectory `Y` from a time series `s` using the
 standard time delay embedding. You can choose various combinations of the delay
