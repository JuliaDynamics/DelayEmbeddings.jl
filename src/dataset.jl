--- conflicted
+++ resolved
@@ -1,15 +1,10 @@
 using StaticArrays, LinearAlgebra
 using Base.Iterators: flatten
 
-<<<<<<< HEAD
-import RecipesBase
-
+export Dataset, AbstractDataset, minima, maxima
+export minmaxima, columns, regularize, dimension
 export Dataset, AbstractDataset, SVector, minima, maxima
 export minmaxima, columns, regularize
-=======
-export Dataset, AbstractDataset, minima, maxima
-export minmaxima, columns, regularize, dimension
->>>>>>> 82ce3bd4
 
 abstract type AbstractDataset{D, T} end
 
