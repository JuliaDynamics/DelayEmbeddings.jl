--- conflicted
+++ resolved
@@ -1,5 +1,4 @@
 # v1.11.0
-<<<<<<< HEAD
 * Possible delay times in `estimate_delay` are now `1:100` for increased accuracy.
 * New method for univariate non-unified delay embedding by Hegger, Kantz
 * It is now possible to `embed` in one dimension (which just returns the vector as a Dataset)
@@ -8,10 +7,10 @@
 
 ## Deprecations
 * Using `estimate_dimension` is deprecated in favor of either calling `afnn, fnn, ...` directly or using the function `optimal_traditional_de`
-=======
+
+# v1.11.0
 * Dropped RecipesBase
 * Now exports `dimension` (there was a problem where we have forgotten to export `dimension` from here, and `DynamicalSystemsBase` was overwritting it)
->>>>>>> 82ce3bd4
 
 # v1.10.0
 * New methods (Garcia & Almeida and Nichkawde/MDOP) for unified delay coordinates
