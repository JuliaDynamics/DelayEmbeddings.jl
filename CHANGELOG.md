--- conflicted
+++ resolved
@@ -1,12 +1,9 @@
-<<<<<<< HEAD
 # v1.5
 * Unified approach to delay embeddings by Pecora et al implemented.
-=======
 # v1.4.3
 * `js` of `genembed` defaults to ones.
 * low level version of `getembed` takes in an embedding.
 
->>>>>>> 218a4169
 # v1.4
 * New generalized embeddings: `genembed`, `GeneralizedEmbedding` that can do any combination possible from a dataset.
 * Using `SizedArrays` in multidimensional embeddings is deprecated and will be removed in later versions.
